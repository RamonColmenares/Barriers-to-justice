--- conflicted
+++ resolved
@@ -29,16 +29,8 @@
             self.ses_client = boto3.client('ses', region_name='us-east-1')
             
             # Get configuration from environment variables
-<<<<<<< HEAD
-            # CONTACT_EMAIL represents the verified sender address (domain email)
-            # CONTACT_TO_EMAIL is the destination for contact form submissions
             self.from_email = os.getenv('CONTACT_EMAIL', 'contact@barrierstojustice.me')
             self.to_email = os.getenv('CONTACT_TO_EMAIL', 'barrierstojustice.mit@gmail.com')
-=======
-            self.from_email = os.getenv('CONTACT_EMAIL', 'your-email@example.com')
-            # Fixed destination email for all contact form submissions
-            self.to_email = 'ramon.colmenaresblanco@gmail.com'
->>>>>>> ffe3b718
             
             # Verify the email identity exists
             self._verify_email_identity()
